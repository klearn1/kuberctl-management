/*
Copyright 2014 The Kubernetes Authors.

Licensed under the Apache License, Version 2.0 (the "License");
you may not use this file except in compliance with the License.
You may obtain a copy of the License at

    http://www.apache.org/licenses/LICENSE-2.0

Unless required by applicable law or agreed to in writing, software
distributed under the License is distributed on an "AS IS" BASIS,
WITHOUT WARRANTIES OR CONDITIONS OF ANY KIND, either express or implied.
See the License for the specific language governing permissions and
limitations under the License.
*/

package cmd

import (
	"fmt"
	"io"
	"os"
	"os/exec"
	"path/filepath"

	"github.com/spf13/cobra"

	"k8s.io/kubernetes/cmd/kubeadm/app/preflight"
	kubeadmutil "k8s.io/kubernetes/cmd/kubeadm/app/util"
	"k8s.io/kubernetes/pkg/util/initsystem"
)

// NewCmdReset returns "kubeadm reset" command.
func NewCmdReset(out io.Writer) *cobra.Command {
	var skipPreFlight bool
	cmd := &cobra.Command{
		Use:   "reset",
		Short: "Run this to revert any changes made to this host by 'kubeadm init' or 'kubeadm join'.",
		Run: func(cmd *cobra.Command, args []string) {
			r, err := NewReset(skipPreFlight)
			kubeadmutil.CheckErr(err)
			kubeadmutil.CheckErr(r.Run(out))
		},
	}

	cmd.PersistentFlags().BoolVar(
		&skipPreFlight, "skip-preflight-checks", false,
		"skip preflight checks normally run before modifying the system",
	)

	return cmd
}

type Reset struct{}

func NewReset(skipPreFlight bool) (*Reset, error) {
	if !skipPreFlight {
		fmt.Println("Running pre-flight checks")
		err := preflight.RunResetCheck()
		if err != nil {
			return nil, &preflight.PreFlightError{Msg: err.Error()}
		}
	} else {
		fmt.Println("Skipping pre-flight checks")
	}

	return &Reset{}, nil
}

// cleanDir removes everything in a directory, but not the directory itself:
func cleanDir(path string) {
	// If the directory doesn't even exist there's nothing to do, and we do
	// not consider this an error:
	if _, err := os.Stat(path); os.IsNotExist(err) {
		return
	}

	d, err := os.Open(path)
	if err != nil {
		fmt.Printf("failed to remove directory: [%v]\n", err)
	}
	defer d.Close()
	names, err := d.Readdirnames(-1)
	if err != nil {
		fmt.Printf("failed to remove directory: [%v]\n", err)
	}
	for _, name := range names {
		err = os.RemoveAll(filepath.Join(path, name))
		if err != nil {
			fmt.Printf("failed to remove directory: [%v]\n", err)
		}
	}
}

// resetConfigDir is used to cleanup the files kubeadm writes in /etc/kubernetes/.
func resetConfigDir(configDirPath string) {
	dirsToClean := []string{
		filepath.Join(configDirPath, "manifests"),
		filepath.Join(configDirPath, "pki"),
	}
	fmt.Printf("Deleting contents of config directories: %v\n", dirsToClean)
	for _, dir := range dirsToClean {
		cleanDir(dir)
	}

	filesToClean := []string{
		filepath.Join(configDirPath, "admin.conf"),
		filepath.Join(configDirPath, "kubelet.conf"),
	}
	fmt.Printf("Deleting files: %v\n", filesToClean)
	for _, path := range filesToClean {
		err := os.RemoveAll(path)
		if err != nil {
			fmt.Printf("failed to remove file: [%v]\n", err)
		}
	}
}

// Run reverts any changes made to this host by "kubeadm init" or "kubeadm join".
func (r *Reset) Run(out io.Writer) error {
	serviceToStop := "kubelet"
	initSystem, err := initsystem.GetInitSystem()
	if err != nil {
		fmt.Printf("%v", err)
	} else {
		fmt.Printf("Stopping the %s service...\n", serviceToStop)
		initSystem.ServiceStop(serviceToStop)
	}

	fmt.Printf("Unmounting directories in /var/lib/kubelet...\n")
	// Don't check for errors here, since umount will return a non-zero exit code if there is no directories to umount
	exec.Command("sh", "-c", "cat /proc/mounts | awk '{print $2}' | grep '/var/lib/kubelet' | xargs umount").Run()

<<<<<<< HEAD
	dirsToRemove := []string{"/var/lib/kubelet", "/var/lib/etcd", "/etc/kubernetes", "/etc/cni/net.d"}
	fmt.Printf("Deleting the stateful directories: %v\n", dirsToRemove)
	for _, dir := range dirsToRemove {
		err := os.RemoveAll(dir)
		if err != nil {
			fmt.Printf("failed to remove directory: [%v]\n", err)
		}
=======
	resetConfigDir("/etc/kubernetes/")

	dirsToClean := []string{"/var/lib/kubelet", "/var/lib/etcd"}
	fmt.Printf("Deleting contents of stateful directories: %v\n", dirsToClean)
	for _, dir := range dirsToClean {
		cleanDir(dir)
>>>>>>> 433848c1
	}

	dockerCheck := preflight.ServiceCheck{Service: "docker"}
	if warnings, errors := dockerCheck.Check(); len(warnings) == 0 && len(errors) == 0 {
		fmt.Println("Stopping all running docker containers...")
		if err := exec.Command("sh", "-c", "docker ps | grep 'k8s_' | awk '{print $1}' | xargs docker rm --force --volumes").Run(); err != nil {
			fmt.Println("failed to stop the running containers")
		}
	} else {
		fmt.Println("docker doesn't seem to be running, skipping the removal of kubernetes containers")
	}

	return nil
}<|MERGE_RESOLUTION|>--- conflicted
+++ resolved
@@ -131,22 +131,12 @@
 	// Don't check for errors here, since umount will return a non-zero exit code if there is no directories to umount
 	exec.Command("sh", "-c", "cat /proc/mounts | awk '{print $2}' | grep '/var/lib/kubelet' | xargs umount").Run()
 
-<<<<<<< HEAD
-	dirsToRemove := []string{"/var/lib/kubelet", "/var/lib/etcd", "/etc/kubernetes", "/etc/cni/net.d"}
-	fmt.Printf("Deleting the stateful directories: %v\n", dirsToRemove)
-	for _, dir := range dirsToRemove {
-		err := os.RemoveAll(dir)
-		if err != nil {
-			fmt.Printf("failed to remove directory: [%v]\n", err)
-		}
-=======
 	resetConfigDir("/etc/kubernetes/")
 
-	dirsToClean := []string{"/var/lib/kubelet", "/var/lib/etcd"}
+	dirsToClean := []string{"/var/lib/kubelet", "/var/lib/etcd", "/etc/cni/net.d"}
 	fmt.Printf("Deleting contents of stateful directories: %v\n", dirsToClean)
 	for _, dir := range dirsToClean {
 		cleanDir(dir)
->>>>>>> 433848c1
 	}
 
 	dockerCheck := preflight.ServiceCheck{Service: "docker"}
