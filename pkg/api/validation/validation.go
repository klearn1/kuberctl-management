--- conflicted
+++ resolved
@@ -1217,9 +1217,6 @@
 			allErrs = append(allErrs, validatePhotonPersistentDiskVolumeSource(pv.Spec.PhotonPersistentDisk, specPath.Child("photonPersistentDisk"))...)
 		}
 	}
-<<<<<<< HEAD
-
-=======
 	if pv.Spec.PortworxVolume != nil {
 		if numVolumes > 0 {
 			allErrs = append(allErrs, field.Forbidden(specPath.Child("portworxVolume"), "may not specify more than 1 volume type"))
@@ -1228,7 +1225,6 @@
 			allErrs = append(allErrs, validatePortworxVolumeSource(pv.Spec.PortworxVolume, specPath.Child("portworxVolume"))...)
 		}
 	}
->>>>>>> 102f267b
 	if pv.Spec.AzureDisk != nil {
 		if numVolumes > 0 {
 			allErrs = append(allErrs, field.Forbidden(specPath.Child("azureDisk"), "may not specify more than 1 volume type"))
