/*
Copyright 2015 The Kubernetes Authors.

Licensed under the Apache License, Version 2.0 (the "License");
you may not use this file except in compliance with the License.
You may obtain a copy of the License at

    http://www.apache.org/licenses/LICENSE-2.0

Unless required by applicable law or agreed to in writing, software
distributed under the License is distributed on an "AS IS" BASIS,
WITHOUT WARRANTIES OR CONDITIONS OF ANY KIND, either express or implied.
See the License for the specific language governing permissions and
limitations under the License.
*/

package cephfs

import (
	"fmt"
	"os"
	"os/exec"
	"path/filepath"
	"runtime"
	"strings"

	"k8s.io/api/core/v1"
	metav1 "k8s.io/apimachinery/pkg/apis/meta/v1"
	"k8s.io/apimachinery/pkg/types"
	"k8s.io/klog"
	"k8s.io/kubernetes/pkg/util/mount"
	utilstrings "k8s.io/kubernetes/pkg/util/strings"
	"k8s.io/kubernetes/pkg/volume"
	"k8s.io/kubernetes/pkg/volume/util"
)

// ProbeVolumePlugins is the primary entrypoint for volume plugins.
func ProbeVolumePlugins() []volume.VolumePlugin {
	return []volume.VolumePlugin{&cephfsPlugin{nil}}
}

type cephfsPlugin struct {
	host volume.VolumeHost
}

var _ volume.VolumePlugin = &cephfsPlugin{}

const (
	cephfsPluginName = "kubernetes.io/cephfs"
)

func (plugin *cephfsPlugin) Init(host volume.VolumeHost) error {
	plugin.host = host
	return nil
}

func (plugin *cephfsPlugin) GetPluginName() string {
	return cephfsPluginName
}

func (plugin *cephfsPlugin) GetVolumeName(spec *volume.Spec) (string, error) {
	mon, _, _, _, _, err := getVolumeSource(spec)
	if err != nil {
		return "", err
	}

	return fmt.Sprintf("%v", mon), nil
}

func (plugin *cephfsPlugin) CanSupport(spec *volume.Spec) bool {
	return (spec.Volume != nil && spec.Volume.CephFS != nil) || (spec.PersistentVolume != nil && spec.PersistentVolume.Spec.CephFS != nil)
}

func (plugin *cephfsPlugin) RequiresRemount() bool {
	return false
}

func (plugin *cephfsPlugin) SupportsMountOption() bool {
	return true
}

func (plugin *cephfsPlugin) SupportsBulkVolumeVerification() bool {
	return false
}

func (plugin *cephfsPlugin) GetAccessModes() []v1.PersistentVolumeAccessMode {
	return []v1.PersistentVolumeAccessMode{
		v1.ReadWriteOnce,
		v1.ReadOnlyMany,
		v1.ReadWriteMany,
	}
}

func (plugin *cephfsPlugin) NewMounter(spec *volume.Spec, pod *v1.Pod, _ volume.VolumeOptions) (volume.Mounter, error) {
	secretName, secretNs, err := getSecretNameAndNamespace(spec, pod.Namespace)
	if err != nil {
		return nil, err
	}
	secret := ""
	if len(secretName) > 0 && len(secretNs) > 0 {
		// if secret is provideded, retrieve it
		kubeClient := plugin.host.GetKubeClient()
		if kubeClient == nil {
			return nil, fmt.Errorf("Cannot get kube client")
		}
		secrets, err := kubeClient.CoreV1().Secrets(secretNs).Get(secretName, metav1.GetOptions{})
		if err != nil {
			err = fmt.Errorf("Couldn't get secret %v/%v err: %v", secretNs, secretName, err)
			return nil, err
		}
		for name, data := range secrets.Data {
			secret = string(data)
			klog.V(4).Infof("found ceph secret info: %s", name)
		}
	}
	return plugin.newMounterInternal(spec, pod.UID, plugin.host.GetMounter(plugin.GetPluginName()), secret)
}

func (plugin *cephfsPlugin) newMounterInternal(spec *volume.Spec, podUID types.UID, mounter mount.Interface, secret string) (volume.Mounter, error) {
	mon, path, id, secretFile, readOnly, err := getVolumeSource(spec)
	if err != nil {
		return nil, err
	}

	if id == "" {
		id = "admin"
	}
	if path == "" {
		path = "/"
	}
	if !strings.HasPrefix(path, "/") {
		path = "/" + path
	}

	if secretFile == "" {
		secretFile = "/etc/ceph/" + id + ".secret"
	}

	return &cephfsMounter{
		cephfs: &cephfs{
			podUID:       podUID,
			volName:      spec.Name(),
			mon:          mon,
			path:         path,
			secret:       secret,
			id:           id,
			secretFile:   secretFile,
			readonly:     readOnly,
			mounter:      mounter,
			plugin:       plugin,
			mountOptions: util.MountOptionFromSpec(spec),
		},
	}, nil
}

func (plugin *cephfsPlugin) NewUnmounter(volName string, podUID types.UID) (volume.Unmounter, error) {
	return plugin.newUnmounterInternal(volName, podUID, plugin.host.GetMounter(plugin.GetPluginName()))
}

func (plugin *cephfsPlugin) newUnmounterInternal(volName string, podUID types.UID, mounter mount.Interface) (volume.Unmounter, error) {
	return &cephfsUnmounter{
		cephfs: &cephfs{
			podUID:  podUID,
			volName: volName,
			mounter: mounter,
			plugin:  plugin},
	}, nil
}

func (plugin *cephfsPlugin) ConstructVolumeSpec(volumeName, mountPath string) (*volume.Spec, error) {
	cephfsVolume := &v1.Volume{
		Name: volumeName,
		VolumeSource: v1.VolumeSource{
			CephFS: &v1.CephFSVolumeSource{
				Monitors: []string{},
				Path:     mountPath,
			},
		},
	}
	return volume.NewSpecFromVolume(cephfsVolume), nil
}

// CephFS volumes represent a bare host file or directory mount of an CephFS export.
type cephfs struct {
	volName    string
	podUID     types.UID
	mon        []string
	path       string
	id         string
	secret     string
	secretFile string
	readonly   bool
	mounter    mount.Interface
	plugin     *cephfsPlugin
	volume.MetricsNil
	mountOptions []string
}

type cephfsMounter struct {
	*cephfs
}

var _ volume.Mounter = &cephfsMounter{}

func (cephfsVolume *cephfsMounter) GetAttributes() volume.Attributes {
	return volume.Attributes{
		ReadOnly:        cephfsVolume.readonly,
		Managed:         false,
		SupportsSELinux: false,
	}
}

// Checks prior to mount operations to verify that the required components (binaries, etc.)
// to mount the volume are available on the underlying node.
// If not, it returns an error
func (cephfsVolume *cephfsMounter) CanMount() error {
	return nil
}

// SetUp attaches the disk and bind mounts to the volume path.
func (cephfsVolume *cephfsMounter) SetUp(fsGroup *int64) error {
	return cephfsVolume.SetUpAt(cephfsVolume.GetPath(), fsGroup)
}

// SetUpAt attaches the disk and bind mounts to the volume path.
func (cephfsVolume *cephfsMounter) SetUpAt(dir string, fsGroup *int64) error {
	notMnt, err := cephfsVolume.mounter.IsLikelyNotMountPoint(dir)
	klog.V(4).Infof("CephFS mount set up: %s %v %v", dir, !notMnt, err)
	if err != nil && !os.IsNotExist(err) {
		return err
	}
	if !notMnt {
		return nil
	}

	if err := os.MkdirAll(dir, 0750); err != nil {
		return err
	}

	// check whether it belongs to fuse, if not, default to use kernel mount.
	if cephfsVolume.checkFuseMount() {
		klog.V(4).Info("CephFS fuse mount.")
		err = cephfsVolume.execFuseMount(dir)
		if err == nil {
			// cephfs fuse mount succeeded.
			return nil
		}
		// if cephfs fuse mount failed, fallback to kernel mount.
		klog.V(2).Infof("CephFS fuse mount failed: %v, fallback to kernel mount.", err)

	}
	klog.V(4).Info("CephFS kernel mount.")

	err = cephfsVolume.execMount(dir)
	if err != nil {
		// cleanup upon failure.
		util.UnmountPath(dir, cephfsVolume.mounter)
		return err
	}
	return nil
}

type cephfsUnmounter struct {
	*cephfs
}

var _ volume.Unmounter = &cephfsUnmounter{}

// TearDown unmounts the bind mount
func (cephfsVolume *cephfsUnmounter) TearDown() error {
	return cephfsVolume.TearDownAt(cephfsVolume.GetPath())
}

// TearDownAt unmounts the bind mount
func (cephfsVolume *cephfsUnmounter) TearDownAt(dir string) error {
	return util.UnmountPath(dir, cephfsVolume.mounter)
}

// GetPath creates global mount path
func (cephfsVolume *cephfs) GetPath() string {
	name := cephfsPluginName
	return cephfsVolume.plugin.host.GetPodVolumeDir(cephfsVolume.podUID, utilstrings.EscapeQualifiedNameForDisk(name), cephfsVolume.volName)
}

// getKeyringPath creates cephfuse keyring file name
func (cephfsVolume *cephfs) getKeyringFileName() string {
	return fmt.Sprintf("%s-%s.keyring", cephfsVolume.volName, cephfsVolume.id)
}

// getConfigPath creates cephfuse config path
func (cephfsVolume *cephfs) getConfigPath() string {
	name := cephfsPluginName
	return cephfsVolume.plugin.host.GetPodPluginDir(cephfsVolume.podUID, utilstrings.EscapeQualifiedNameForDisk(name))
}

func (cephfsVolume *cephfs) execMount(mountpoint string) error {
	// cephfs mount option
	cephOpt := ""
	// override secretfile if secret is provided
	if cephfsVolume.secret != "" {
		cephOpt = "name=" + cephfsVolume.id + ",secret=" + cephfsVolume.secret
	} else {
		cephOpt = "name=" + cephfsVolume.id + ",secretfile=" + cephfsVolume.secretFile
	}
	// build option array
	opt := []string{}
	if cephfsVolume.readonly {
		opt = append(opt, "ro")
	}
	opt = append(opt, cephOpt)

	// build src like mon1:6789,mon2:6789,mon3:6789:/
	hosts := cephfsVolume.mon
	l := len(hosts)
	// pass all monitors and let ceph randomize and fail over
	i := 0
	src := ""
	for i = 0; i < l-1; i++ {
		src += hosts[i] + ","
	}
	src += hosts[i] + ":" + cephfsVolume.path

	opt = util.JoinMountOptions(cephfsVolume.mountOptions, opt)
	if err := cephfsVolume.mounter.Mount(src, mountpoint, "ceph", opt); err != nil {
		return fmt.Errorf("CephFS: mount failed: %v", err)
	}

	return nil
}

func (cephfsVolume *cephfsMounter) checkFuseMount() bool {
	execute := cephfsVolume.plugin.host.GetExec(cephfsVolume.plugin.GetPluginName())
	switch runtime.GOOS {
	case "linux":
<<<<<<< HEAD
		if _, err := execute.Run("ceph-fuse", "--version"); err == nil {
			glog.V(4).Infof("ceph-fuse exists, it should be fuse mount.")
=======
		if _, err := execute.Run("/usr/bin/test", "-x", "/sbin/mount.fuse.ceph"); err == nil {
			klog.V(4).Info("/sbin/mount.fuse.ceph exists, it should be fuse mount.")
>>>>>>> efd19d3c
			return true
		}
		return false
	}
	return false
}

func (cephfsVolume *cephfs) execFuseMount(mountpoint string) error {
	// make dir for ceph-fuse config file
	configPath := cephfsVolume.getConfigPath()
	os.MkdirAll(configPath, 0750)
	// cephfs keyring file
	keyringFile := ""
	payload := make(map[string]util.FileProjection, 2)
	// override secretfile if secret is provided
	if cephfsVolume.secret != "" {
		// TODO: cephfs fuse currently doesn't support secret option,
		// remove keyring file create once secret option is supported.
<<<<<<< HEAD
		glog.V(4).Info("cephfs mount begin using fuse.")
=======
		klog.V(4).Info("cephfs mount begin using fuse.")

		keyringPath := cephfsVolume.GetKeyringPath()
		os.MkdirAll(keyringPath, 0750)

		payload := make(map[string]util.FileProjection, 1)
		var fileProjection util.FileProjection

>>>>>>> efd19d3c
		keyring := fmt.Sprintf("[client.%s]\nkey = %s\n", cephfsVolume.id, cephfsVolume.secret)

		var fileProjection util.FileProjection
		fileProjection.Data = []byte(keyring)
		fileProjection.Mode = int32(0644)
		fileName := cephfsVolume.getKeyringFileName()
		payload[fileName] = fileProjection

<<<<<<< HEAD
		keyringFile = filepath.Join(configPath, fileName)
=======
		writerContext := fmt.Sprintf("cephfuse:%v.keyring", cephfsVolume.id)
		writer, err := util.NewAtomicWriter(keyringPath, writerContext)
		if err != nil {
			klog.Errorf("failed to create atomic writer: %v", err)
			return err
		}

		err = writer.Write(payload)
		if err != nil {
			klog.Errorf("failed to write payload to dir: %v", err)
			return err
		}

		keyringFile = path.Join(keyringPath, fileName)

>>>>>>> efd19d3c
	} else {
		keyringFile = cephfsVolume.secretFile
	}

	configArgs := []string{}
	configArgs = append(configArgs, fmt.Sprintf("[client.%s]", cephfsVolume.id))
	configArgs = append(configArgs, fmt.Sprintf("mon_host = %s", strings.Join(cephfsVolume.mon, ",")))
	configArgs = append(configArgs, fmt.Sprintf("keyring = %s", keyringFile))
	configArgs = append(configArgs, fmt.Sprintf("client_mountpoint = %s", cephfsVolume.path))
	configArgs = append(configArgs, "client_quota = true")
	configArgs = append(configArgs, fmt.Sprintf("admin_socket = %s",
		filepath.Join("/run", fmt.Sprintf("ceph-fuse-%s-%s.%s.asok", cephfsVolume.podUID, cephfsVolume.volName, cephfsVolume.id))))
	configArgs = append(configArgs, fmt.Sprintf("log_file = %s",
		filepath.Join("/var/log/ceph", fmt.Sprintf("ceph-fuse-%s-%s.%s.log", cephfsVolume.podUID, cephfsVolume.volName, cephfsVolume.id))))
	// For last new line
	configArgs = append(configArgs, "")

	configFileName := fmt.Sprintf("ceph-%s.conf", cephfsVolume.volName)

	var fileProjection util.FileProjection
	fileProjection.Data = []byte(strings.Join(configArgs, "\n"))
	fileProjection.Mode = int32(0644)
	payload[configFileName] = fileProjection

	writerContext := fmt.Sprintf("cephfuse:%s-%s.config", cephfsVolume.volName, cephfsVolume.id)
	writer, err := util.NewAtomicWriter(configPath, writerContext)
	if err != nil {
		glog.Errorf("failed to create atomic writer: %v", err)
		return err
	}

	err = writer.Write(payload)
	if err != nil {
		glog.Errorf("failed to write payload to dir: %v", err)
		return err
	}

	mountArgs := []string{}
	mountArgs = append(mountArgs, mountpoint)
	mountArgs = append(mountArgs, "-c")
	mountArgs = append(mountArgs, filepath.Join(configPath, configFileName))
	mountArgs = append(mountArgs, "--id")
	mountArgs = append(mountArgs, cephfsVolume.id)

	// build option array
	opt := []string{}
	if cephfsVolume.readonly {
		opt = append(opt, "ro")
	}
	opt = util.JoinMountOptions(cephfsVolume.mountOptions, opt)
	if len(opt) > 0 {
		mountArgs = append(mountArgs, "-o")
		mountArgs = append(mountArgs, strings.Join(opt, ","))
	}

	klog.V(4).Infof("Mounting cmd ceph-fuse with arguments (%s)", mountArgs)
	command := exec.Command("ceph-fuse", mountArgs...)
	output, err := command.CombinedOutput()
	if err != nil || !(strings.Contains(string(output), "starting fuse")) {
		return fmt.Errorf("ceph-fuse failed: %v\narguments: %s\nOutput: %s", err, mountArgs, string(output))
	}

	return nil
}

func getVolumeSource(spec *volume.Spec) ([]string, string, string, string, bool, error) {
	if spec.Volume != nil && spec.Volume.CephFS != nil {
		mon := spec.Volume.CephFS.Monitors
		path := spec.Volume.CephFS.Path
		user := spec.Volume.CephFS.User
		secretFile := spec.Volume.CephFS.SecretFile
		readOnly := spec.Volume.CephFS.ReadOnly
		return mon, path, user, secretFile, readOnly, nil
	} else if spec.PersistentVolume != nil &&
		spec.PersistentVolume.Spec.CephFS != nil {
		mon := spec.PersistentVolume.Spec.CephFS.Monitors
		path := spec.PersistentVolume.Spec.CephFS.Path
		user := spec.PersistentVolume.Spec.CephFS.User
		secretFile := spec.PersistentVolume.Spec.CephFS.SecretFile
		readOnly := spec.PersistentVolume.Spec.CephFS.ReadOnly
		return mon, path, user, secretFile, readOnly, nil
	}

	return nil, "", "", "", false, fmt.Errorf("Spec does not reference a CephFS volume type")
}

func getSecretNameAndNamespace(spec *volume.Spec, defaultNamespace string) (string, string, error) {
	if spec.Volume != nil && spec.Volume.CephFS != nil {
		localSecretRef := spec.Volume.CephFS.SecretRef
		if localSecretRef != nil {
			return localSecretRef.Name, defaultNamespace, nil
		}
		return "", "", nil

	} else if spec.PersistentVolume != nil &&
		spec.PersistentVolume.Spec.CephFS != nil {
		secretRef := spec.PersistentVolume.Spec.CephFS.SecretRef
		secretNs := defaultNamespace
		if secretRef != nil {
			if len(secretRef.Namespace) != 0 {
				secretNs = secretRef.Namespace
			}
			return secretRef.Name, secretNs, nil
		}
		return "", "", nil
	}
	return "", "", fmt.Errorf("Spec does not reference an CephFS volume type")
}<|MERGE_RESOLUTION|>--- conflicted
+++ resolved
@@ -332,13 +332,8 @@
 	execute := cephfsVolume.plugin.host.GetExec(cephfsVolume.plugin.GetPluginName())
 	switch runtime.GOOS {
 	case "linux":
-<<<<<<< HEAD
 		if _, err := execute.Run("ceph-fuse", "--version"); err == nil {
-			glog.V(4).Infof("ceph-fuse exists, it should be fuse mount.")
-=======
-		if _, err := execute.Run("/usr/bin/test", "-x", "/sbin/mount.fuse.ceph"); err == nil {
-			klog.V(4).Info("/sbin/mount.fuse.ceph exists, it should be fuse mount.")
->>>>>>> efd19d3c
+			klog.V(4).Info("ceph-fuse exists, it should be fuse mount.")
 			return true
 		}
 		return false
@@ -357,18 +352,7 @@
 	if cephfsVolume.secret != "" {
 		// TODO: cephfs fuse currently doesn't support secret option,
 		// remove keyring file create once secret option is supported.
-<<<<<<< HEAD
-		glog.V(4).Info("cephfs mount begin using fuse.")
-=======
 		klog.V(4).Info("cephfs mount begin using fuse.")
-
-		keyringPath := cephfsVolume.GetKeyringPath()
-		os.MkdirAll(keyringPath, 0750)
-
-		payload := make(map[string]util.FileProjection, 1)
-		var fileProjection util.FileProjection
-
->>>>>>> efd19d3c
 		keyring := fmt.Sprintf("[client.%s]\nkey = %s\n", cephfsVolume.id, cephfsVolume.secret)
 
 		var fileProjection util.FileProjection
@@ -377,25 +361,7 @@
 		fileName := cephfsVolume.getKeyringFileName()
 		payload[fileName] = fileProjection
 
-<<<<<<< HEAD
 		keyringFile = filepath.Join(configPath, fileName)
-=======
-		writerContext := fmt.Sprintf("cephfuse:%v.keyring", cephfsVolume.id)
-		writer, err := util.NewAtomicWriter(keyringPath, writerContext)
-		if err != nil {
-			klog.Errorf("failed to create atomic writer: %v", err)
-			return err
-		}
-
-		err = writer.Write(payload)
-		if err != nil {
-			klog.Errorf("failed to write payload to dir: %v", err)
-			return err
-		}
-
-		keyringFile = path.Join(keyringPath, fileName)
-
->>>>>>> efd19d3c
 	} else {
 		keyringFile = cephfsVolume.secretFile
 	}
@@ -423,13 +389,13 @@
 	writerContext := fmt.Sprintf("cephfuse:%s-%s.config", cephfsVolume.volName, cephfsVolume.id)
 	writer, err := util.NewAtomicWriter(configPath, writerContext)
 	if err != nil {
-		glog.Errorf("failed to create atomic writer: %v", err)
+		klog.Errorf("failed to create atomic writer: %v", err)
 		return err
 	}
 
 	err = writer.Write(payload)
 	if err != nil {
-		glog.Errorf("failed to write payload to dir: %v", err)
+		klog.Errorf("failed to write payload to dir: %v", err)
 		return err
 	}
 
